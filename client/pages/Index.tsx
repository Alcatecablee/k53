import { Button } from "@/components/ui/button";
import { Card, CardContent, CardHeader, CardTitle } from "@/components/ui/card";
import { Badge } from "@/components/ui/badge";
import {
  CheckCircle,
  Shield,
  Users,
  FileText,
  MapPin,
  Phone,
  Car,
  Cog,
  Layers,
  ChartBarStacked,
  BarChart3,
  MapIcon,
  Settings,
  User,
  LogOut,
  Clock,
  Award,
} from "lucide-react";
import { Link } from "react-router-dom";
import { useAuth } from "@/contexts/AuthContext";
import { useState, useEffect } from "react";
import { getPlatformStatistics, type PlatformStatistics } from "@/services/statisticsService";
import { useIsMobile } from "@/hooks/use-mobile";
import { MobileNavigation } from "@/components/MobileNavigation";
import { AccessibilityEnhancer } from "@/components/AccessibilityEnhancer";

import { SEO, WebsiteSEO, CourseSEO } from "@/components/SEO";
import { SEO_CONFIGS } from "@/hooks/useSEO";

export default function Index() {
  const [stats, setStats] = useState<PlatformStatistics | null>(null);
  const [loading, setLoading] = useState(true);
  const [mobileMenuOpen, setMobileMenuOpen] = useState(false);
  const isMobile = useIsMobile();

  // Safe useAuth call with error handling for HMR issues
  let user = null;
  let signOut = async () => {};

  try {
    const auth = useAuth();
    user = auth.user;
    signOut = auth.signOut;
  } catch (error) {
    console.warn(
      "Auth context not available, continuing without authentication:",
      error,
    );
  }

  // Load platform statistics
  useEffect(() => {
    const loadStats = async () => {
      try {
        const platformStats = await getPlatformStatistics();
        setStats(platformStats);
      } catch (error) {
        console.warn("Error loading platform statistics:", error);
      } finally {
        setLoading(false);
      }
    };

    loadStats();
  }, []);

  // Close mobile menu when screen size changes
  useEffect(() => {
    if (!isMobile) {
      setMobileMenuOpen(false);
    }
  }, [isMobile]);

  // Handle escape key to close mobile menu
  useEffect(() => {
    const handleEscape = (e: KeyboardEvent) => {
      if (e.key === 'Escape' && mobileMenuOpen) {
        setMobileMenuOpen(false);
      }
    };

    document.addEventListener('keydown', handleEscape);
    return () => document.removeEventListener('keydown', handleEscape);
  }, [mobileMenuOpen]);

  return (
    <AccessibilityEnhancer>
      <SEO {...SEO_CONFIGS.home} />
      <WebsiteSEO />
      <CourseSEO />
      <div className="min-h-screen bg-slate-900">
        {/* Header */}
        <header id="navigation" className="bg-slate-800 border-b border-black sticky top-0 z-50 transition-all duration-300">
          <div className="container mx-auto px-4 py-4 sm:py-6">
            <div className="flex items-center justify-between">
              <div className="flex items-center space-x-4 sm:space-x-6">
                <div className="flex items-center space-x-2 sm:space-x-4">
                  <div className="w-10 h-10 sm:w-14 sm:h-14 bg-slate-700 border border-black flex items-center justify-center transition-all duration-200 hover:bg-slate-600">
                    <div className="text-white font-bold text-xs sm:text-sm tracking-wider">
                      K53
                    </div>
                  </div>
                  <div className="border-l border-black pl-2 sm:pl-4">
                    <h1 className="text-lg sm:text-xl font-bold text-white tracking-tight">
                      SUPERK53
                    </h1>
                    <p className="text-xs sm:text-sm text-slate-400 font-medium uppercase tracking-wide">
                      Official Learner's License Portal
                    </p>
                  </div>
                </div>
              </div>

<<<<<<< HEAD
              {/* Desktop Navigation */}
              <nav className="hidden md:flex items-center space-x-6" role="navigation" aria-label="Main navigation">
                <Link
                  to="/practice"
                  className="text-slate-400 hover:text-white text-xs font-normal transition-all duration-200 hover:scale-105 focus:outline-none focus:ring-2 focus:ring-white focus:ring-offset-2 focus:ring-offset-slate-800 rounded"
                  aria-label="Practice assessments"
                >
                  Practice
                </Link>
                <Link
                  to="/progress"
                  className="text-slate-400 hover:text-white text-xs font-normal transition-all duration-200 hover:scale-105 focus:outline-none focus:ring-2 focus:ring-white focus:ring-offset-2 focus:ring-offset-slate-800 rounded"
                  aria-label="View progress and results"
                >
                  Results
                </Link>
                <Link
                  to="/pricing"
                  className="text-slate-400 hover:text-white text-xs font-normal transition-all duration-200 hover:scale-105 focus:outline-none focus:ring-2 focus:ring-white focus:ring-offset-2 focus:ring-offset-slate-800 rounded"
                  aria-label="Premium access options"
                >
                  Premium
                </Link>
                <Link
                  to="/dltc"
                  className="text-slate-400 hover:text-white text-xs font-normal transition-all duration-200 hover:scale-105 focus:outline-none focus:ring-2 focus:ring-white focus:ring-offset-2 focus:ring-offset-slate-800 rounded"
                  aria-label="Find testing centers"
                >
                  Centers
                </Link>
                <Link
                  to="/docs"
                  className="text-slate-400 hover:text-white text-xs font-normal transition-all duration-200 hover:scale-105 focus:outline-none focus:ring-2 focus:ring-white focus:ring-offset-2 focus:ring-offset-slate-800 rounded"
                  aria-label="Platform documentation"
                >
                  Docs
                </Link>
                <Link
                  to="/admin"
                  className="text-slate-400 hover:text-white text-xs font-normal transition-all duration-200 hover:scale-105 focus:outline-none focus:ring-2 focus:ring-white focus:ring-offset-2 focus:ring-offset-slate-800 rounded"
                  aria-label="Admin panel"
                >
                  Admin
                </Link>
                <a
                  href="https://taxfy.co.za"
                  target="_blank"
                  rel="noopener noreferrer"
                  className="text-slate-500 hover:text-slate-400 text-xs font-normal transition-all duration-200 hover:scale-105 focus:outline-none focus:ring-2 focus:ring-white focus:ring-offset-2 focus:ring-offset-slate-800 rounded"
                  aria-label="Tax services (opens in new tab)"
                >
                  Tax
                </a>
              </nav>

              <div className="flex items-center space-x-2 border-l border-black pl-4">
                {user ? (
                  <>
=======
              <div className="flex items-center space-x-4">
                <nav className="hidden md:flex items-center space-x-6">
                  <Link
                    to="/practice"
                    className="text-slate-400 hover:text-white text-xs font-normal transition-colors"
                  >
                    Practice
                  </Link>
                  <Link
                    to="/progress"
                    className="text-slate-400 hover:text-white text-xs font-normal transition-colors"
                  >
                    Results
                  </Link>
                  <Link
                    to="/pricing"
                    className="text-slate-400 hover:text-white text-xs font-normal transition-colors"
                  >
                    Premium
                  </Link>
                  <Link
                    to="/dltc"
                    className="text-slate-400 hover:text-white text-xs font-normal transition-colors"
                  >
                    Centers
                  </Link>
                  <Link
                    to="/docs"
                    className="text-slate-400 hover:text-white text-xs font-normal transition-colors"
                  >
                    Docs
                  </Link>
                  <Link
                    to="/blog"
                    className="text-slate-400 hover:text-white text-xs font-normal transition-colors"
                  >
                    Blog
                  </Link>
                  <Link
                    to="/admin"
                    className="text-slate-400 hover:text-white text-xs font-normal transition-colors"
                  >
                    Admin
                  </Link>
                  <a
                    href="https://taxfy.co.za"
                    target="_blank"
                    rel="noopener noreferrer"
                    className="text-slate-500 hover:text-slate-400 text-xs font-normal transition-colors"
                  >
                    Tax
                  </a>
                </nav>

                <div className="flex items-center space-x-2 border-l border-black pl-4">
                  {user ? (
                    <>
                      <Button
                        asChild
                        variant="ghost"
                        size="icon"
                        className="text-slate-300 hover:text-white hover:bg-slate-700"
                      >
                        <Link to="/profile">
                          <User className="h-5 w-5" />
                        </Link>
                      </Button>
                      <Button
                        variant="ghost"
                        size="icon"
                        onClick={signOut}
                        className="text-slate-300 hover:text-white hover:bg-slate-700"
                      >
                        <LogOut className="h-5 w-5" />
                      </Button>
                    </>
                  ) : (
>>>>>>> 674c87df
                    <Button
                      asChild
                      variant="ghost"
                      size="icon"
                      className="text-slate-300 hover:text-white hover:bg-slate-700 transition-all duration-200 focus:ring-2 focus:ring-white focus:ring-offset-2 focus:ring-offset-slate-800"
                      aria-label="User profile"
                    >
                      <Link to="/profile">
                        <User className="h-5 w-5" />
                      </Link>
                    </Button>
                    <Button
                      variant="ghost"
                      size="icon"
                      onClick={signOut}
                      className="text-slate-300 hover:text-white hover:bg-slate-700 transition-all duration-200 focus:ring-2 focus:ring-white focus:ring-offset-2 focus:ring-offset-slate-800"
                      aria-label="Sign out"
                    >
                      <LogOut className="h-5 w-5" />
                    </Button>
                  </>
                ) : (
                  <Button
                    asChild
                    variant="ghost"
                    className="text-slate-300 hover:text-white hover:bg-slate-700 font-medium text-sm uppercase tracking-wide transition-all duration-200 focus:ring-2 focus:ring-white focus:ring-offset-2 focus:ring-offset-slate-800"
                    aria-label="Sign in to access practice"
                  >
                    <Link to="/practice">
                      <User className="h-4 w-4 mr-2" />
                      <span className="hidden sm:inline">Sign In</span>
                      <span className="sm:hidden">Sign In</span>
                    </Link>
                  </Button>
                )}

                {/* Mobile Navigation Component */}
                <MobileNavigation
                  isOpen={mobileMenuOpen}
                  onToggle={() => setMobileMenuOpen(!mobileMenuOpen)}
                  onClose={() => setMobileMenuOpen(false)}
                />
              </div>
            </div>


          </div>
        </header>

        {/* Hero Section */}
        <section className="bg-slate-900 py-12 sm:py-20" aria-labelledby="hero-heading">
          <div className="container mx-auto px-4">
            <div className="max-w-6xl mx-auto">
              {/* Official Header */}
              <div className="bg-slate-800 border border-black p-6 sm:p-12 mb-8 sm:mb-12 transition-all duration-300 hover:shadow-lg">
                <div className="max-w-4xl">
                  <div className="flex items-center mb-4 sm:mb-6">
                    <div className="w-1 sm:w-2 h-12 sm:h-16 bg-white mr-4 sm:mr-6 transition-all duration-300"></div>
                    <div>
                      <div className="flex items-center space-x-3 mb-2 sm:mb-3">
                        <Badge className="bg-slate-700 text-white border-0 text-xs sm:text-sm transition-all duration-200 hover:bg-slate-600">
                          DEPARTMENT OF TRANSPORT
                        </Badge>
                      </div>
                      <h1 id="hero-heading" className="text-2xl sm:text-4xl md:text-5xl font-bold mb-2 tracking-tight text-white transition-all duration-300">
                        OFFICIAL K53 LEARNER'S LICENSE
                      </h1>
                      <h2 className="text-lg sm:text-2xl md:text-3xl text-slate-300 font-normal transition-all duration-300">
                        Digital Assessment Platform
                      </h2>
                    </div>
                  </div>
                  <p className="text-base sm:text-xl text-slate-300 leading-relaxed max-w-3xl transition-all duration-300">
                    Authorized digital examination platform in accordance with
                    the National Road Traffic Act. Comprehensive assessment
                    preparation covering all mandatory testing categories as
                    prescribed by the Department of Transport.
                  </p>
                </div>
              </div>

              {/* Access Information */}
              <div className="bg-slate-800 border border-black p-6 sm:p-8 mb-6 sm:mb-8 transition-all duration-300 hover:shadow-lg">
                <div className="max-w-4xl mx-auto text-center">
                  <div className="bg-slate-700 border border-black p-3 sm:p-4 mb-4 sm:mb-6 transition-all duration-200 hover:bg-slate-600">
                    <div className="text-xs text-white uppercase tracking-wide mb-1">
                      Limited time offer
                    </div>
                    <div className="text-xs sm:text-sm text-slate-300">
                      New users receive enhanced practice access for R29/month
                      during first enrollment period
                    </div>
                  </div>
                  <h2 className="text-xl sm:text-2xl font-bold mb-3 sm:mb-4 text-white">
                    Assessment Access Categories
                  </h2>
                  <p className="text-sm sm:text-base text-slate-300 mb-4 sm:mb-6">
                    Official assessments (64 questions) and practice assessments
                    (12 questions) are free and unlimited for all users.
                    Scenario-based practice: 5 scenarios daily at no cost.
                    Enhanced scenario access available through certified premium
                    tiers.
                  </p>
                  <div className="flex flex-col sm:flex-row gap-3 justify-center">
                    <Button
                      asChild
                      className="bg-white text-slate-900 hover:bg-slate-100 font-medium transition-all duration-200 hover:scale-105 focus:ring-2 focus:ring-white focus:ring-offset-2 focus:ring-offset-slate-800"
                      aria-label="Begin practice assessment"
                    >
                      <Link to="/practice">Begin practice assessment</Link>
                    </Button>
                    <Button
                      asChild
                      variant="outline"
                      className="border-black text-slate-300 hover:bg-slate-700 hover:text-white transition-all duration-200 hover:scale-105 focus:ring-2 focus:ring-white focus:ring-offset-2 focus:ring-offset-slate-800"
                      aria-label="View premium access options"
                    >
                      <Link to="/pricing">Premium access options</Link>
                    </Button>
                  </div>
                </div>
              </div>

              <div className="grid md:grid-cols-2 gap-6 sm:gap-8 mb-12 sm:mb-16">
                {/* Assessment Portal */}
                <div className="bg-slate-800 border border-black text-white transition-all duration-300 hover:shadow-lg hover:scale-[1.02] group">
                  <div className="bg-slate-700 p-4 sm:p-6 transition-all duration-200 group-hover:bg-slate-600">
                    <h3 className="text-lg sm:text-xl font-bold mb-2 uppercase tracking-wide">
                      Assessment Portal
                    </h3>
                    <p className="text-slate-300 text-xs sm:text-sm">
                      Official Department of Transport Platform
                    </p>
                  </div>
                  <div className="p-6 sm:p-8">
                    <p className="text-sm sm:text-base text-slate-300 mb-4 sm:mb-6">
                      Access comprehensive practice examinations aligned with
                      current K53 regulations and assessment criteria.
                    </p>
                    <Button
                      asChild
                      size="lg"
                      className="bg-white text-slate-900 hover:bg-slate-100 font-medium uppercase tracking-wide w-full transition-all duration-200 hover:scale-105 focus:ring-2 focus:ring-white focus:ring-offset-2 focus:ring-offset-slate-800"
                      aria-label="Begin assessment practice"
                    >
                      <Link to="/practice">Begin Assessment</Link>
                    </Button>
                  </div>
                </div>

                {/* Testing Centers */}
                <div className="bg-slate-800 border border-black text-white transition-all duration-300 hover:shadow-lg hover:scale-[1.02] group">
                  <div className="bg-slate-700 p-4 sm:p-6 transition-all duration-200 group-hover:bg-slate-600">
                    <h3 className="text-lg sm:text-xl font-bold mb-2 uppercase tracking-wide">
                      Testing Center Directory
                    </h3>
                    <p className="text-slate-300 text-xs sm:text-sm">
                      Authorized DLTC Facilities
                    </p>
                  </div>
                  <div className="p-6 sm:p-8">
                    <p className="text-sm sm:text-base text-slate-300 mb-4 sm:mb-6">
                      Locate authorized DLTC examination centers and schedule
                      your official learner's license test.
                    </p>
                    <Button
                      asChild
                      variant="outline"
                      size="lg"
                      className="border-black text-slate-300 hover:bg-slate-700 hover:text-white font-medium uppercase tracking-wide w-full transition-all duration-200 hover:scale-105 focus:ring-2 focus:ring-white focus:ring-offset-2 focus:ring-offset-slate-800"
                      aria-label="Find testing centers"
                    >
                      <Link to="/dltc">Find Centers</Link>
                    </Button>
                  </div>
                </div>
              </div>

              {/* Platform Statistics */}
              <div className="bg-slate-800 border border-black p-6 sm:p-8 transition-all duration-300 hover:shadow-lg">
                <h3 className="text-center text-base sm:text-lg font-bold uppercase tracking-wide text-white mb-6 sm:mb-8">
                  Platform Statistics
                </h3>
                {loading ? (
                  <div className="grid grid-cols-2 md:grid-cols-4 gap-4 sm:gap-8">
                    {[...Array(4)].map((_, i) => (
                      <div key={i} className="text-center border-r border-black last:border-r-0">
                        <div className="text-2xl sm:text-4xl font-bold text-white mb-2 animate-pulse">
                          <div className="h-8 sm:h-12 bg-slate-700 rounded transition-all duration-300"></div>
                        </div>
                        <div className="text-xs sm:text-sm text-slate-400 uppercase tracking-wide font-medium">
                          <div className="h-3 sm:h-4 bg-slate-700 rounded animate-pulse transition-all duration-300"></div>
                        </div>
                      </div>
                    ))}
                  </div>
                ) : (
                  <div className="grid grid-cols-2 md:grid-cols-4 gap-4 sm:gap-8">
                    <div className="text-center border-r border-black last:border-r-0 transition-all duration-300 hover:scale-105">
                      <div className="text-2xl sm:text-4xl font-bold text-white mb-2">
                        {stats ? `${stats.totalQuestions + stats.totalScenarios}+` : "0+"}
                      </div>
                      <div className="text-xs sm:text-sm text-slate-400 uppercase tracking-wide font-medium">
                        Assessment Items
                      </div>
                    </div>
                    <div className="text-center border-r border-black last:border-r-0 transition-all duration-300 hover:scale-105">
                      <div className="text-2xl sm:text-4xl font-bold text-white mb-2">
                        {stats?.successRate || 92}%
                      </div>
                      <div className="text-xs sm:text-sm text-slate-400 uppercase tracking-wide font-medium">
                        Success Rate
                      </div>
                    </div>
                    <div className="text-center border-r border-black last:border-r-0 transition-all duration-300 hover:scale-105">
                      <div className="text-2xl sm:text-4xl font-bold text-white mb-2">
                        {stats?.languages || 11}
                      </div>
                      <div className="text-xs sm:text-sm text-slate-400 uppercase tracking-wide font-medium">
                        Languages
                      </div>
                    </div>
                    <div className="text-center transition-all duration-300 hover:scale-105">
                      <div className="text-2xl sm:text-4xl font-bold text-white mb-2">
                        {stats?.testCenters || 500}+
                      </div>
                      <div className="text-xs sm:text-sm text-slate-400 uppercase tracking-wide font-medium">
                        Test Centers
                      </div>
                    </div>
                  </div>
                )}
              </div>
            </div>
          </div>
        </section>

        {/* Assessment Categories */}
        <section className="py-12 sm:py-20 bg-slate-900" aria-labelledby="categories-heading">
          <div className="container mx-auto px-4">
            <div className="max-w-6xl mx-auto">
              <div className="mb-8 sm:mb-12">
                <h2 id="categories-heading" className="text-2xl sm:text-3xl font-bold text-white mb-3 sm:mb-4 uppercase tracking-wide">
                  Official Assessment Categories
                </h2>
                <p className="text-base sm:text-lg text-slate-300 max-w-3xl">
                  Complete assessment preparation covering all mandatory
                  examination sections as prescribed by the Department of
                  Transport.
                </p>
              </div>

              <div className="bg-slate-800 border border-black transition-all duration-300 hover:shadow-lg">
                <div className="bg-slate-700 p-4 sm:p-6">
                  <h3 className="text-lg sm:text-xl font-bold uppercase tracking-wide text-white mb-2 sm:mb-3">
                    K53 Examination Structure
                  </h3>
                  <div className="bg-white text-slate-900 p-2 text-center transition-all duration-200 hover:bg-slate-50">
                    <div className="text-xs sm:text-sm font-bold uppercase tracking-wide">
                      Free and unlimited for all users
                    </div>
                  </div>
                </div>

                <div className="divide-y divide-slate-700">
                  <div className="p-4 sm:p-6 hover:bg-slate-750 transition-all duration-300 group">
                    <div className="flex flex-col sm:flex-row sm:items-center sm:justify-between gap-4">
                      <div className="flex items-start sm:items-center space-x-4 sm:space-x-6">
                        <div className="w-12 h-12 sm:w-16 sm:h-16 bg-slate-700 border border-black flex items-center justify-center transition-all duration-200 group-hover:bg-slate-600 flex-shrink-0">
                          <Settings className="w-6 h-6 sm:w-8 sm:h-8 text-white" />
                        </div>
                        <div className="flex-1">
                          <h4 className="text-lg sm:text-xl font-bold text-white uppercase tracking-wide">
                            Vehicle Controls
                          </h4>
                          <p className="text-sm sm:text-base text-slate-300 mt-1">
                            Assessment of clutch operation, steering mechanisms,
                            braking systems, and indicator controls
                          </p>
                          <div className="mt-2 text-xs sm:text-sm text-slate-400">
                            8 Questions • Minimum Pass: 6/8 (75%)
                          </div>
                          <div className="mt-2 bg-white text-slate-900 px-2 py-1 text-xs font-bold uppercase tracking-wide inline-block transition-all duration-200 hover:bg-slate-50">
                            Free unlimited
                          </div>
                        </div>
                      </div>
                      <div className="sm:text-right">
                        <Button
                          asChild
                          className="bg-white text-slate-900 hover:bg-slate-100 font-medium uppercase tracking-wide transition-all duration-200 hover:scale-105 focus:ring-2 focus:ring-white focus:ring-offset-2 focus:ring-offset-slate-800 w-full sm:w-auto"
                          aria-label="Begin vehicle controls module"
                        >
                          <Link to="/practice">Begin Module</Link>
                        </Button>
                      </div>
                    </div>
                  </div>

                  <div className="p-4 sm:p-6 hover:bg-slate-750 transition-all duration-300 group">
                    <div className="flex flex-col sm:flex-row sm:items-center sm:justify-between gap-4">
                      <div className="flex items-start sm:items-center space-x-4 sm:space-x-6">
                        <div className="w-12 h-12 sm:w-16 sm:h-16 bg-slate-700 border border-black flex items-center justify-center transition-all duration-200 group-hover:bg-slate-600 flex-shrink-0">
                          <Layers className="w-6 h-6 sm:w-8 sm:h-8 text-white" />
                        </div>
                        <div className="flex-1">
                          <h4 className="text-lg sm:text-xl font-bold text-white uppercase tracking-wide">
                            Road Signs & Markings
                          </h4>
                          <p className="text-sm sm:text-base text-slate-300 mt-1">
                            Regulatory signs, warning indicators, prohibition
                            notices, and road surface markings
                          </p>
                          <div className="mt-2 text-xs sm:text-sm text-slate-400">
                            28 Questions • Minimum Pass: 23/28 (82%)
                          </div>
                          <div className="mt-2 bg-white text-slate-900 px-2 py-1 text-xs font-bold uppercase tracking-wide inline-block transition-all duration-200 hover:bg-slate-50">
                            Free unlimited
                          </div>
                        </div>
                      </div>
                      <div className="sm:text-right">
                        <Button
                          asChild
                          className="bg-white text-slate-900 hover:bg-slate-100 font-medium uppercase tracking-wide transition-all duration-200 hover:scale-105 focus:ring-2 focus:ring-white focus:ring-offset-2 focus:ring-offset-slate-800 w-full sm:w-auto"
                          aria-label="Begin road signs and markings module"
                        >
                          <Link to="/practice">Begin Module</Link>
                        </Button>
                      </div>
                    </div>
                  </div>

                  <div className="p-4 sm:p-6 hover:bg-slate-750 transition-all duration-300 group">
                    <div className="flex flex-col sm:flex-row sm:items-center sm:justify-between gap-4">
                      <div className="flex items-start sm:items-center space-x-4 sm:space-x-6">
                        <div className="w-12 h-12 sm:w-16 sm:h-16 bg-slate-700 border border-black flex items-center justify-center transition-all duration-200 group-hover:bg-slate-600 flex-shrink-0">
                          <FileText className="w-6 h-6 sm:w-8 sm:h-8 text-white" />
                        </div>
                        <div className="flex-1">
                          <h4 className="text-lg sm:text-xl font-bold text-white uppercase tracking-wide">
                            Traffic Regulations
                          </h4>
                          <p className="text-sm sm:text-base text-slate-300 mt-1">
                            Speed limitations, following distances, parking
                            regulations, and traffic law compliance
                          </p>
                          <div className="mt-2 text-xs sm:text-sm text-slate-400">
                            28 Questions • Minimum Pass: 22/28 (79%)
                          </div>
                          <div className="mt-2 bg-white text-slate-900 px-2 py-1 text-xs font-bold uppercase tracking-wide inline-block transition-all duration-200 hover:bg-slate-50">
                            Free unlimited
                          </div>
                        </div>
                      </div>
                      <div className="sm:text-right">
                        <Button
                          asChild
                          className="bg-white text-slate-900 hover:bg-slate-100 font-medium uppercase tracking-wide transition-all duration-200 hover:scale-105 focus:ring-2 focus:ring-white focus:ring-offset-2 focus:ring-offset-slate-800 w-full sm:w-auto"
                          aria-label="Begin traffic regulations module"
                        >
                          <Link to="/practice">Begin Module</Link>
                        </Button>
                      </div>
                    </div>
                  </div>
                </div>
              </div>
            </div>
          </div>
        </section>

        {/* Platform Features */}
        <section className="py-12 sm:py-20 bg-slate-900" aria-labelledby="features-heading">
          <div className="container mx-auto px-4">
            <div className="max-w-6xl mx-auto">
              <div className="mb-8 sm:mb-12">
                <h2 id="features-heading" className="text-2xl sm:text-3xl font-bold text-white mb-3 sm:mb-4 uppercase tracking-wide">
                  Platform Capabilities
                </h2>
                <p className="text-base sm:text-lg text-slate-300 max-w-3xl">
                  Assessment platform features designed in accordance with
                  Department of Transport standards.
                </p>
              </div>

              <div className="grid md:grid-cols-2 lg:grid-cols-4 gap-6 sm:gap-8">
                <div className="bg-slate-800 border border-black p-4 sm:p-6 hover:bg-slate-750 transition-all duration-300 hover:scale-[1.02] group">
                  <div className="w-12 h-12 sm:w-16 sm:h-16 bg-slate-700 border border-black flex items-center justify-center mx-auto mb-4 sm:mb-6 transition-all duration-200 group-hover:bg-slate-600">
                    <CheckCircle className="h-6 w-6 sm:h-8 sm:w-8 text-white" />
                  </div>
                  <h3 className="text-base sm:text-lg font-bold text-white mb-2 sm:mb-3 uppercase tracking-wide text-center">
                    Certified Content
                  </h3>
                  <p className="text-sm sm:text-base text-slate-300 text-center leading-relaxed">
                    Assessment items based on official K53 learner's license
                    curriculum as prescribed by the Department of Transport
                  </p>
                </div>

                <div className="bg-slate-800 border border-black p-4 sm:p-6 hover:bg-slate-750 transition-all duration-300 hover:scale-[1.02] group">
                  <div className="w-12 h-12 sm:w-16 sm:h-16 bg-slate-700 border border-black flex items-center justify-center mx-auto mb-4 sm:mb-6 transition-all duration-200 group-hover:bg-slate-600">
                    <Clock className="h-6 w-6 sm:h-8 sm:w-8 text-white" />
                  </div>
                  <h3 className="text-base sm:text-lg font-bold text-white mb-2 sm:mb-3 uppercase tracking-wide text-center">
                    Immediate Evaluation
                  </h3>
                  <p className="text-sm sm:text-base text-slate-300 text-center leading-relaxed">
                    Real-time assessment scoring with comprehensive explanatory
                    feedback for all examination items
                  </p>
                </div>

                <div className="bg-slate-800 border border-black p-4 sm:p-6 hover:bg-slate-750 transition-all duration-300 hover:scale-[1.02] group">
                  <div className="w-12 h-12 sm:w-16 sm:h-16 bg-slate-700 border border-black flex items-center justify-center mx-auto mb-4 sm:mb-6 transition-all duration-200 group-hover:bg-slate-600">
                    <BarChart3 className="h-6 w-6 sm:h-8 sm:w-8 text-white" />
                  </div>
                  <h3 className="text-base sm:text-lg font-bold text-white mb-2 sm:mb-3 uppercase tracking-wide text-center">
                    Performance Analytics
                  </h3>
                  <p className="text-sm sm:text-base text-slate-300 text-center leading-relaxed">
                    Advanced tracking and analysis of assessment performance
                    across all mandatory categories
                  </p>
                </div>

                <div className="bg-slate-800 border border-black p-4 sm:p-6 hover:bg-slate-750 transition-all duration-300 hover:scale-[1.02] group">
                  <div className="w-12 h-12 sm:w-16 sm:h-16 bg-slate-700 border border-black flex items-center justify-center mx-auto mb-4 sm:mb-6 transition-all duration-200 group-hover:bg-slate-600">
                    <MapIcon className="h-6 w-6 sm:h-8 sm:w-8 text-white" />
                  </div>
                  <h3 className="text-base sm:text-lg font-bold text-white mb-2 sm:mb-3 uppercase tracking-wide text-center">
                    Center Directory
                  </h3>
                  <p className="text-sm sm:text-base text-slate-300 text-center leading-relaxed">
                    Comprehensive database of authorized DLTC testing facilities
                    with contact information
                  </p>
                </div>
              </div>
            </div>
          </div>
        </section>

        {/* Authorization Section */}
        <section className="py-12 sm:py-20 bg-slate-800" aria-labelledby="authorization-heading">
          <div className="container mx-auto px-4 text-center">
            <div className="max-w-4xl mx-auto">
              <div className="w-1 sm:w-2 h-12 sm:h-16 bg-white mx-auto mb-6 sm:mb-8 transition-all duration-300"></div>
              <h2 id="authorization-heading" className="text-2xl sm:text-4xl font-bold text-white mb-4 sm:mb-6 uppercase tracking-wide">
                Authorized Assessment Platform
              </h2>
              <p className="text-base sm:text-xl text-slate-300 mb-8 sm:mb-10 leading-relaxed">
                Thousands of South African citizens have successfully obtained
                their learner's licenses through this official Department of
                Transport certified preparation system.
              </p>
              <div className="grid md:grid-cols-2 gap-4 sm:gap-6 max-w-2xl mx-auto">
                <Button
                  asChild
                  size="lg"
                  className="bg-white text-slate-900 hover:bg-slate-100 font-medium uppercase tracking-wide py-3 sm:py-4 text-base sm:text-lg transition-all duration-200 hover:scale-105 focus:ring-2 focus:ring-white focus:ring-offset-2 focus:ring-offset-slate-800"
                  aria-label="Begin assessment preparation"
                >
                  <Link to="/practice">Begin Assessment Preparation</Link>
                </Button>
                <Button
                  asChild
                  size="lg"
                  variant="outline"
                  className="border-black text-slate-300 hover:bg-slate-700 hover:text-white font-medium uppercase tracking-wide py-3 sm:py-4 text-base sm:text-lg transition-all duration-200 hover:scale-105 focus:ring-2 focus:ring-white focus:ring-offset-2 focus:ring-offset-slate-800"
                  aria-label="Locate testing centers"
                >
                  <Link to="/dltc">Locate Testing Centers</Link>
                </Button>
              </div>
            </div>
          </div>
        </section>

        {/* Footer */}
        <footer className="bg-slate-800 text-white py-12 sm:py-16 border-t border-black" role="contentinfo">
          <div className="container mx-auto px-4">
            <div className="grid md:grid-cols-4 gap-6 sm:gap-8">
              <div>
                <div className="flex items-center space-x-3 sm:space-x-4 mb-4 sm:mb-6">
                  <div className="w-10 h-10 sm:w-12 sm:h-12 bg-slate-700 border border-black flex items-center justify-center transition-all duration-200 hover:bg-slate-600">
                    <div className="text-white font-bold text-sm sm:text-lg tracking-wider">
                      K53
                    </div>
                  </div>
                  <div className="border-l border-black pl-3 sm:pl-4">
                    <div className="font-bold text-white uppercase tracking-wide text-sm sm:text-base">
                      Assessment Portal
                    </div>
                    <div className="text-slate-400 text-xs uppercase tracking-wide">
                      Republic of South Africa
                    </div>
                  </div>
                </div>
                <p className="text-sm sm:text-base text-slate-400 leading-relaxed">
                  Official Department of Transport certified K53 learner's
                  license examination preparation system.
                </p>
              </div>

              <div>
                <h4 className="font-bold mb-4 sm:mb-6 uppercase tracking-wide text-white text-sm sm:text-base">
                  Assessment Categories
                </h4>
                <div className="space-y-2 sm:space-y-3 text-slate-400">
                  <Link
                    to="/practice"
                    className="block hover:text-white transition-all duration-200 uppercase tracking-wide text-xs sm:text-sm focus:outline-none focus:ring-2 focus:ring-white focus:ring-offset-2 focus:ring-offset-slate-800 rounded"
                    aria-label="Practice vehicle controls"
                  >
                    Vehicle Controls
                  </Link>
                  <Link
                    to="/practice"
                    className="block hover:text-white transition-all duration-200 uppercase tracking-wide text-xs sm:text-sm focus:outline-none focus:ring-2 focus:ring-white focus:ring-offset-2 focus:ring-offset-slate-800 rounded"
                    aria-label="Practice road signs and markings"
                  >
                    Road Signs & Markings
                  </Link>
                  <Link
                    to="/practice"
                    className="block hover:text-white transition-all duration-200 uppercase tracking-wide text-xs sm:text-sm focus:outline-none focus:ring-2 focus:ring-white focus:ring-offset-2 focus:ring-offset-slate-800 rounded"
                    aria-label="Practice traffic regulations"
                  >
                    Traffic Regulations
                  </Link>
                </div>
              </div>

              <div>
                <h4 className="font-bold mb-4 sm:mb-6 uppercase tracking-wide text-white text-sm sm:text-base">
                  Platform Resources
                </h4>
                <div className="space-y-2 sm:space-y-3 text-slate-400">
                  <Link
                    to="/progress"
                    className="block hover:text-white transition-all duration-200 uppercase tracking-wide text-xs sm:text-sm focus:outline-none focus:ring-2 focus:ring-white focus:ring-offset-2 focus:ring-offset-slate-800 rounded"
                    aria-label="View performance analytics"
                  >
                    Performance Analytics
                  </Link>
                  <Link
                    to="/dltc"
                    className="block hover:text-white transition-all duration-200 uppercase tracking-wide text-xs sm:text-sm focus:outline-none focus:ring-2 focus:ring-white focus:ring-offset-2 focus:ring-offset-slate-800 rounded"
                    aria-label="Find testing center directory"
                  >
                    Testing Center Directory
                  </Link>
                  <Link
                    to="/docs"
                    className="block hover:text-white transition-all duration-200 uppercase tracking-wide text-xs sm:text-sm focus:outline-none focus:ring-2 focus:ring-white focus:ring-offset-2 focus:ring-offset-slate-800 rounded"
                    aria-label="View platform documentation"
                  >
                    Platform Documentation
                  </Link>
                  <a
                    href="https://taxfy.co.za"
                    target="_blank"
                    rel="noopener noreferrer"
                    className="block hover:text-white transition-all duration-200 uppercase tracking-wide text-xs sm:text-sm focus:outline-none focus:ring-2 focus:ring-white focus:ring-offset-2 focus:ring-offset-slate-800 rounded"
                    aria-label="Tax services portal (opens in new tab)"
                  >
                    Tax Services Portal
                  </a>
                </div>
              </div>

              <div>
                <h4 className="font-bold mb-4 sm:mb-6 uppercase tracking-wide text-white text-sm sm:text-base">
                  Official Support
                </h4>
                <div className="space-y-2 sm:space-y-3 text-slate-400">
                  <div className="flex items-center space-x-2 sm:space-x-3">
                    <Phone className="h-3 w-3 sm:h-4 sm:w-4" />
                    <span className="text-xs sm:text-sm">Support Line: 0800 123 456</span>
                  </div>
                  <div className="flex items-center space-x-2 sm:space-x-3">
                    <Users className="h-3 w-3 sm:h-4 sm:w-4" />
                    <span className="text-xs sm:text-sm">
                      {stats ? `${stats.totalUsers.toLocaleString()}+` : "0+"} Citizens Assisted
                    </span>
                  </div>
                  <div className="bg-slate-700 border border-black p-2 sm:p-3 mt-3 sm:mt-4 transition-all duration-200 hover:bg-slate-600">
                    <div className="text-xs text-slate-300 uppercase tracking-wide">
                      Official Platform
                    </div>
                  </div>
                </div>
              </div>
            </div>

            <div className="border-t border-black mt-8 sm:mt-12 pt-6 sm:pt-8">
              <div className="text-center text-slate-400">
                <p className="text-xs sm:text-sm uppercase tracking-wide">
                  &copy; 2025 Department of Transport K53 Assessment Portal •
                  Republic of South Africa
                </p>
                <p className="text-xs text-slate-500 mt-2">
                  Authorized digital platform for learner's license examination
                  preparation
                </p>
              </div>
            </div>
          </div>
        </footer>
      </div>
    </AccessibilityEnhancer>
  );
}<|MERGE_RESOLUTION|>--- conflicted
+++ resolved
@@ -115,7 +115,6 @@
                 </div>
               </div>
 
-<<<<<<< HEAD
               {/* Desktop Navigation */}
               <nav className="hidden md:flex items-center space-x-6" role="navigation" aria-label="Main navigation">
                 <Link
@@ -152,6 +151,13 @@
                   aria-label="Platform documentation"
                 >
                   Docs
+                </Link>
+                <Link
+                  to="/blog"
+                  className="text-slate-400 hover:text-white text-xs font-normal transition-all duration-200 hover:scale-105 focus:outline-none focus:ring-2 focus:ring-white focus:ring-offset-2 focus:ring-offset-slate-800 rounded"
+                  aria-label="Blog articles"
+                >
+                  Blog
                 </Link>
                 <Link
                   to="/admin"
@@ -174,85 +180,6 @@
               <div className="flex items-center space-x-2 border-l border-black pl-4">
                 {user ? (
                   <>
-=======
-              <div className="flex items-center space-x-4">
-                <nav className="hidden md:flex items-center space-x-6">
-                  <Link
-                    to="/practice"
-                    className="text-slate-400 hover:text-white text-xs font-normal transition-colors"
-                  >
-                    Practice
-                  </Link>
-                  <Link
-                    to="/progress"
-                    className="text-slate-400 hover:text-white text-xs font-normal transition-colors"
-                  >
-                    Results
-                  </Link>
-                  <Link
-                    to="/pricing"
-                    className="text-slate-400 hover:text-white text-xs font-normal transition-colors"
-                  >
-                    Premium
-                  </Link>
-                  <Link
-                    to="/dltc"
-                    className="text-slate-400 hover:text-white text-xs font-normal transition-colors"
-                  >
-                    Centers
-                  </Link>
-                  <Link
-                    to="/docs"
-                    className="text-slate-400 hover:text-white text-xs font-normal transition-colors"
-                  >
-                    Docs
-                  </Link>
-                  <Link
-                    to="/blog"
-                    className="text-slate-400 hover:text-white text-xs font-normal transition-colors"
-                  >
-                    Blog
-                  </Link>
-                  <Link
-                    to="/admin"
-                    className="text-slate-400 hover:text-white text-xs font-normal transition-colors"
-                  >
-                    Admin
-                  </Link>
-                  <a
-                    href="https://taxfy.co.za"
-                    target="_blank"
-                    rel="noopener noreferrer"
-                    className="text-slate-500 hover:text-slate-400 text-xs font-normal transition-colors"
-                  >
-                    Tax
-                  </a>
-                </nav>
-
-                <div className="flex items-center space-x-2 border-l border-black pl-4">
-                  {user ? (
-                    <>
-                      <Button
-                        asChild
-                        variant="ghost"
-                        size="icon"
-                        className="text-slate-300 hover:text-white hover:bg-slate-700"
-                      >
-                        <Link to="/profile">
-                          <User className="h-5 w-5" />
-                        </Link>
-                      </Button>
-                      <Button
-                        variant="ghost"
-                        size="icon"
-                        onClick={signOut}
-                        className="text-slate-300 hover:text-white hover:bg-slate-700"
-                      >
-                        <LogOut className="h-5 w-5" />
-                      </Button>
-                    </>
-                  ) : (
->>>>>>> 674c87df
                     <Button
                       asChild
                       variant="ghost"
